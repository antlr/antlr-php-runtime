<?php

declare(strict_types=1);

namespace Antlr\Antlr4\Runtime\Atn;

use Antlr\Antlr4\Runtime\Atn\Actions\LexerAction;
use Antlr\Antlr4\Runtime\Atn\Actions\LexerActionType;
use Antlr\Antlr4\Runtime\Atn\Actions\LexerChannelAction;
use Antlr\Antlr4\Runtime\Atn\Actions\LexerCustomAction;
use Antlr\Antlr4\Runtime\Atn\Actions\LexerModeAction;
use Antlr\Antlr4\Runtime\Atn\Actions\LexerMoreAction;
use Antlr\Antlr4\Runtime\Atn\Actions\LexerPopModeAction;
use Antlr\Antlr4\Runtime\Atn\Actions\LexerPushModeAction;
use Antlr\Antlr4\Runtime\Atn\Actions\LexerSkipAction;
use Antlr\Antlr4\Runtime\Atn\Actions\LexerTypeAction;
use Antlr\Antlr4\Runtime\Atn\States\ATNState;
use Antlr\Antlr4\Runtime\Atn\States\BasicBlockStartState;
use Antlr\Antlr4\Runtime\Atn\States\BasicState;
use Antlr\Antlr4\Runtime\Atn\States\BlockEndState;
use Antlr\Antlr4\Runtime\Atn\States\BlockStartState;
use Antlr\Antlr4\Runtime\Atn\States\DecisionState;
use Antlr\Antlr4\Runtime\Atn\States\LoopEndState;
use Antlr\Antlr4\Runtime\Atn\States\PlusBlockStartState;
use Antlr\Antlr4\Runtime\Atn\States\PlusLoopbackState;
use Antlr\Antlr4\Runtime\Atn\States\RuleStartState;
use Antlr\Antlr4\Runtime\Atn\States\RuleStopState;
use Antlr\Antlr4\Runtime\Atn\States\StarBlockStartState;
use Antlr\Antlr4\Runtime\Atn\States\StarLoopbackState;
use Antlr\Antlr4\Runtime\Atn\States\StarLoopEntryState;
use Antlr\Antlr4\Runtime\Atn\States\TokensStartState;
use Antlr\Antlr4\Runtime\Atn\Transitions\ActionTransition;
use Antlr\Antlr4\Runtime\Atn\Transitions\AtomTransition;
use Antlr\Antlr4\Runtime\Atn\Transitions\EpsilonTransition;
use Antlr\Antlr4\Runtime\Atn\Transitions\NotSetTransition;
use Antlr\Antlr4\Runtime\Atn\Transitions\PrecedencePredicateTransition;
use Antlr\Antlr4\Runtime\Atn\Transitions\PredicateTransition;
use Antlr\Antlr4\Runtime\Atn\Transitions\RangeTransition;
use Antlr\Antlr4\Runtime\Atn\Transitions\RuleTransition;
use Antlr\Antlr4\Runtime\Atn\Transitions\SetTransition;
use Antlr\Antlr4\Runtime\Atn\Transitions\Transition;
use Antlr\Antlr4\Runtime\Atn\Transitions\WildcardTransition;
use Antlr\Antlr4\Runtime\IntervalSet;
use Antlr\Antlr4\Runtime\Token;
use Antlr\Antlr4\Runtime\Utils\StringUtils;

final class ATNDeserializer
{
    public const SERIALIZED_VERSION = 4;

    /** @var ATNDeserializationOptions */
    private $deserializationOptions;

    /** @var array<int> */
    private $data = [];

    /** @var int */
    private $pos = 0;

<<<<<<< HEAD
    /** @var string */
    private $uuid = '';
=======
    /** @var array<int, callable|null>|null */
    private $stateFactories;

    /** @var array<int, callable|null>|null */
    private $actionFactories;
>>>>>>> d3283591

    public function __construct(?ATNDeserializationOptions $options = null)
    {
        $this->deserializationOptions = $options ?? ATNDeserializationOptions::defaultOptions();
    }

    public function deserialize(string $data) : ATN
    {
        $this->reset($data);
        $this->checkVersion();
        $atn = $this->readATN();
        $this->readStates($atn);
        $this->readRules($atn);
        $this->readModes($atn);
        $sets = [];

        // First, deserialize sets with 16-bit arguments <= U+FFFF.
        $this->readSets($sets, function () {
            return $this->readInt();
        });

        // Next, deserialize sets with 32-bit arguments <= U+10FFFF.
        $this->readSets($sets, function () {
            return $this->readInt32();
        });

        $this->readEdges($atn, $sets);
        $this->readDecisions($atn);
        $this->readLexerActions($atn);
        $this->markPrecedenceDecisions($atn);
        $this->verifyATN($atn);

        if ($atn->grammarType === ATN::ATN_TYPE_PARSER
            && $this->deserializationOptions->isGenerateRuleBypassTransitions()) {
            $this->generateRuleBypassTransitions($atn);
            // re-verify after modification
            $this->verifyATN($atn);
        }

        return $atn;
    }

    private function reset(string $data) : void
    {
        $characters = \preg_split('//u', $data, -1, \PREG_SPLIT_NO_EMPTY);

        if ($characters === false) {
            return;
        }

        for ($i = 0, $length = \count($characters); $i < $length; $i++) {
            $this->data[] = StringUtils::codePoint($characters[$i]);
        }

        $this->pos = 0;
    }


    private function checkVersion() : void
    {
        $version = $this->readInt();

        if ($version !== self::SERIALIZED_VERSION) {
            throw new \InvalidArgumentException(\sprintf(
                'Could not deserialize ATN with version %d (expected %d).',
                $version,
                self::SERIALIZED_VERSION
            ));
        }
    }

    private function readATN() : ATN
    {
        $grammarType = $this->readInt();
        $maxTokenType = $this->readInt();

        return new ATN($grammarType, $maxTokenType);
    }

    private function readStates(ATN $atn) : void
    {
        $loopBackStateNumbers = [];
        $endStateNumbers = [];
        $nstates = $this->readInt();

        for ($i=0; $i < $nstates; $i++) {
            $stype = $this->readInt();

            // ignore bad type of states
            if ($stype === ATNState::INVALID_TYPE) {
                $atn->addState(null);

                continue;
            }

            $ruleIndex = $this->readInt();

            if ($ruleIndex === 0xFFFF) {
                $ruleIndex = -1;
            }

            $s = $this->stateFactory($stype, $ruleIndex);

            if ($stype === ATNState::LOOP_END) {
                // special case
                $loopBackStateNumber = $this->readInt();

                if (!$s instanceof LoopEndState) {
                    throw new \RuntimeException('Unexpected ATN State');
                }

                $loopBackStateNumbers[] = [$s, $loopBackStateNumber];
            } elseif ($s instanceof BlockStartState) {
                $endStateNumber = $this->readInt();

                $endStateNumbers[] = [$s, $endStateNumber];
            }

            $atn->addState($s);
        }

        // delay the assignment of loop back and end states until we know all the
        // state instances have been initialized
        foreach ($loopBackStateNumbers as $pair) {
            $pair[0]->loopBackState = $atn->states[$pair[1]];
        }

        foreach ($endStateNumbers as $pair) {
            $endState = $atn->states[$pair[1]];

            if (!$endState instanceof BlockEndState) {
                throw new \RuntimeException('Unexpected ATN State');
            }

            $pair[0]->endState = $endState;
        }

        $numNonGreedyStates = $this->readInt();

        for ($j=0; $j < $numNonGreedyStates; $j++) {
            $decisionState = $atn->states[$this->readInt()];

            if (!$decisionState instanceof DecisionState) {
                throw new \RuntimeException('Unexpected ATN State');
            }

            $decisionState->nonGreedy = true;
        }

        $numPrecedenceStates = $this->readInt();

        for ($j=0; $j < $numPrecedenceStates; $j++) {
            $ruleStartState = $atn->states[$this->readInt()];

            if (!$ruleStartState instanceof RuleStartState) {
                throw new \RuntimeException('Unexpected ATN State');
            }

            $ruleStartState->isLeftRecursiveRule = true;
        }
    }

    private function readRules(ATN $atn) : void
    {
        $nRules = $this->readInt();

        $atn->ruleToTokenType = [];
        $atn->ruleToStartState = [];
        for ($i=0; $i < $nRules; $i++) {
            $s = $this->readInt();
            $startState = $atn->states[$s];

            if (!$startState instanceof RuleStartState) {
                throw new \RuntimeException('Unexpected ATN State');
            }

            $atn->ruleToStartState[$i] = $startState;

            if ($atn->grammarType === ATN::ATN_TYPE_LEXER) {
                $tokenType = $this->readInt();

                if ($tokenType === 0xFFFF) {
                    $tokenType = Token::EOF;
                }

                $atn->ruleToTokenType[$i] = $tokenType;
            }
        }

        $atn->ruleToStopState = [];
        foreach ($atn->states as $state) {
            if (!$state instanceof RuleStopState) {
                continue;
            }

            $atn->ruleToStopState[$state->ruleIndex] = $state;
            $atn->ruleToStartState[$state->ruleIndex]->stopState = $state;
        }
    }

    private function readModes(ATN $atn) : void
    {
        $nmodes = $this->readInt();

        for ($i=0; $i < $nmodes; $i++) {
            $tokensStartState = $atn->states[$this->readInt()];

            if (!$tokensStartState instanceof TokensStartState) {
                throw new \RuntimeException('Unexpected ATN State');
            }

            $atn->modeToStartState[] = $tokensStartState;
        }
    }

    /**
     * @param array<IntervalSet> $sets
     */
    private function readSets(array &$sets, callable $readUnicode) : void
    {
        $m = $this->readInt();

        for ($i=0; $i < $m; $i++) {
            $iset = new IntervalSet();

            $sets[] = $iset;
            $n = $this->readInt();
            $containsEof = $this->readInt();

            if ($containsEof !== 0) {
                $iset->addOne(-1);
            }

            for ($j=0; $j < $n; $j++) {
                $i1 = $readUnicode();
                $i2 = $readUnicode();
                $iset->addRange($i1, $i2);
            }
        }
    }

    /**
     * @param array<IntervalSet> $sets
     */
    private function readEdges(ATN $atn, array &$sets) : void
    {
        $nEdges = $this->readInt();

        for ($i=0; $i < $nEdges; $i++) {
            $src = $this->readInt();
            $trg = $this->readInt();
            $ttype = $this->readInt();
            $arg1 = $this->readInt();
            $arg2 = $this->readInt();
            $arg3 = $this->readInt();
            $trans = $this->edgeFactory($atn, $ttype, $src, $trg, $arg1, $arg2, $arg3, $sets);
            $srcState = $atn->states[$src];
            $srcState->addTransition($trans);
        }

        // edges for rule stop states can be derived, so they aren't serialized
        foreach ($atn->states as $state) {
            foreach ($state->getTransitions() as $t) {
                if (!$t instanceof RuleTransition) {
                    continue;
                }

                $outermostPrecedenceReturn = -1;
                if ($atn->ruleToStartState[$t->target->ruleIndex]->isLeftRecursiveRule) {
                    if ($t->precedence === 0) {
                        $outermostPrecedenceReturn = $t->target->ruleIndex;
                    }
                }

                $trans = new EpsilonTransition($t->followState, $outermostPrecedenceReturn);
                $atn->ruleToStopState[$t->target->ruleIndex]->addTransition($trans);
            }
        }

        foreach ($atn->states as $state) {
            if ($state instanceof BlockStartState) {
                // we need to know the end state to set its start state
                if ($state->endState === null) {
                    throw new \RuntimeException('Unexpected null EndState.');
                }

                // block end states can only be associated to a single block start state
                if ($state->endState->startState !== null) {
                    throw new \RuntimeException('Unexpected null StartState.');
                }

                $state->endState->startState = $state;
            }

            if ($state instanceof PlusLoopbackState) {
                foreach ($state->getTransitions() as $t) {
                    $target = $t->target;

                    if ($target instanceof PlusBlockStartState) {
                        $target->loopBackState = $state;
                    }
                }
            } elseif ($state instanceof StarLoopbackState) {
                foreach ($state->getTransitions() as $t) {
                    $target = $t->target;

                    if ($target instanceof StarLoopEntryState) {
                        $target->loopBackState = $state;
                    }
                }
            }
        }
    }

    private function readDecisions(ATN $atn) : void
    {
        $decisions = $this->readInt();

        for ($i = 0; $i < $decisions; $i++) {
            $s = $this->readInt();
            /** @var DecisionState $decState */
            $decState = $atn->states[$s];

            $atn->decisionToState[] = $decState;

            $decState->decision = $i;
        }
    }

    private function readLexerActions(ATN $atn) : void
    {
        if ($atn->grammarType === ATN::ATN_TYPE_LEXER) {
            $count = $this->readInt();

            $atn->lexerActions = [];
            for ($i = 0; $i < $count; $i++) {
                $actionType = $this->readInt();
                $data1 = $this->readInt();

                if ($data1 === 0xFFFF) {
                    $data1 = -1;
                }

                $data2 = $this->readInt();

                if ($data2 === 0xFFFF) {
                    $data2 = -1;
                }

                $lexerAction = $this->lexerActionFactory($actionType, $data1, $data2);
                $atn->lexerActions[$i] = $lexerAction;
            }
        }
    }

    private function generateRuleBypassTransitions(ATN $atn) : void
    {
        $count = \count($atn->ruleToStartState);

        for ($i = 0; $i < $count; $i++) {
            $atn->ruleToTokenType[$i] = $atn->maxTokenType + $i + 1;
        }

        for ($i = 0; $i < $count; $i++) {
            $this->generateRuleBypassTransition($atn, $i);
        }
    }

    private function generateRuleBypassTransition(ATN $atn, int $idx) : void
    {
        $bypassStart = new BasicBlockStartState();
        $bypassStart->ruleIndex = $idx;
        $atn->addState($bypassStart);

        $bypassStop = new BlockEndState();
        $bypassStop->ruleIndex = $idx;
        $atn->addState($bypassStop);

        $bypassStart->endState = $bypassStop;
        $atn->defineDecisionState($bypassStart);

        $bypassStop->startState = $bypassStart;

        $excludeTransition = null;
        if ($atn->ruleToStartState[$idx]->isLeftRecursiveRule) {
            // wrap from the beginning of the rule to the StarLoopEntryState
            $endState = null;

            foreach ($atn->states as $state) {
                if ($this->stateIsEndStateFor($state, $idx)) {
                    $endState = $state;

                    if (!$state instanceof LoopEndState) {
                        throw new \RuntimeException('Unexpected state type.');
                    }

                    if ($state->loopBackState === null) {
                        throw new \RuntimeException('Unexpected null loop back state.');
                    }

                    $excludeTransition = $state->loopBackState->getTransition(0);

                    break;
                }
            }

            if ($excludeTransition === null) {
                throw new \RuntimeException('Couldn\'t identify final state of the precedence rule prefix section.');
            }
        } else {
            $endState = $atn->ruleToStopState[$idx];
        }

        // all non-excluded transitions that currently target end state need to target blockEnd instead
        // TODO:looks like a bug
        foreach ($atn->states as $state) {
            foreach ($state->getTransitions() as $transition) {
                if ($excludeTransition !== null && $transition->equals($excludeTransition)) {
                    continue;
                }

                if ($endState !== null && $transition->target->equals($endState)) {
                    $transition->target = $bypassStop;
                }
            }
        }

        // all transitions leaving the rule start state need to leave blockStart instead
        $ruleToStartState = $atn->ruleToStartState[$idx];
        $count = $ruleToStartState->getNumberOfTransitions();

        while ($count > 0) {
            $bypassStart->addTransition($ruleToStartState->getTransition($count-1));
            $ruleToStartState->setTransitions(\array_slice($ruleToStartState->getTransitions(), -1));
        }

        // link the new states
        $atn->ruleToStartState[$idx]->addTransition(new EpsilonTransition($bypassStart));

        if ($endState === null) {
            throw new \RuntimeException('Unexpected null end state.');
        }

        $bypassStop->addTransition(new EpsilonTransition($endState));

        $matchState = new BasicState();
        $atn->addState($matchState);
        $matchState->addTransition(new AtomTransition($bypassStop, $atn->ruleToTokenType[$idx] ?? 0));
        $bypassStart->addTransition(new EpsilonTransition($matchState));
    }

    private function stateIsEndStateFor(ATNState $state, int $idx) : ?ATNState
    {
        if ($state->ruleIndex !== $idx) {
            return null;
        }

        if (!$state instanceof StarLoopEntryState) {
            return null;
        }

        $maybeLoopEndState = $state->getTransition($state->getNumberOfTransitions() - 1)->target;

        if (!$maybeLoopEndState instanceof LoopEndState) {
            return null;
        }

        if ($maybeLoopEndState->epsilonOnlyTransitions
            && $maybeLoopEndState->getTransition(0)->target instanceof RuleStopState) {
            return $state;
        }

        return null;
    }

    /**
     * Analyze the {@see StarLoopEntryState} states in the specified ATN to set
     * the {@see StarLoopEntryState::$isPrecedenceDecision} field to the correct
     * value.
     *
     * @param ATN $atn The ATN.
     */
    private function markPrecedenceDecisions(ATN $atn) : void
    {
        foreach ($atn->states as $state) {
            if (!$state instanceof StarLoopEntryState) {
                continue;
            }

            // We analyze the ATN to determine if this ATN decision state is the
            // decision for the closure block that determines whether a
            // precedence rule should continue or complete.
            if ($atn->ruleToStartState[$state->ruleIndex]->isLeftRecursiveRule) {
                $maybeLoopEndState = $state->getTransition($state->getNumberOfTransitions() - 1)->target;

                if ($maybeLoopEndState instanceof LoopEndState) {
                    if ($maybeLoopEndState->epsilonOnlyTransitions
                        && $maybeLoopEndState->getTransition(0)->target instanceof RuleStopState) {
                        $state->isPrecedenceDecision = true;
                    }
                }
            }
        }
    }

    private function verifyATN(ATN $atn) : void
    {
        if (!$this->deserializationOptions->isVerifyATN()) {
            return;
        }

        // verify assumptions
        foreach ($atn->states as $state) {
            $this->checkCondition($state->epsilonOnlyTransitions || $state->getNumberOfTransitions() <= 1);

            switch (true) {
                case $state instanceof PlusBlockStartState:
                    $this->checkCondition($state->loopBackState !== null);

                    break;

                case $state instanceof StarLoopEntryState:
                    $this->checkCondition($state->loopBackState !== null);
                    $this->checkCondition($state->getNumberOfTransitions() === 2);

                    if ($state->getTransition(0)->target instanceof StarBlockStartState) {
                        $this->checkCondition($state->getTransition(1)->target instanceof LoopEndState);
                        $this->checkCondition(!$state->nonGreedy);
                    } elseif ($state->getTransition(0)->target instanceof LoopEndState) {
                        $this->checkCondition($state->getTransition(1)->target instanceof StarBlockStartState);
                        $this->checkCondition($state->nonGreedy);
                    } else {
                        throw new \InvalidArgumentException('IllegalState');
                    }

                    break;

                case $state instanceof StarLoopbackState:
                    $this->checkCondition($state->getNumberOfTransitions() === 1);
                    $this->checkCondition($state->getTransition(0)->target instanceof StarLoopEntryState);

                    break;

                case $state instanceof LoopEndState:
                    $this->checkCondition($state->loopBackState !== null);

                    break;

                case $state instanceof RuleStartState:
                    $this->checkCondition($state->stopState !== null);

                    break;

                case $state instanceof BlockStartState:
                    $this->checkCondition($state->endState !== null);

                    break;

                case $state instanceof BlockEndState:
                    $this->checkCondition($state->startState !== null);

                    break;

                case $state instanceof DecisionState:
                    $this->checkCondition($state->getNumberOfTransitions() <= 1 || $state->decision >= 0);

                    break;

                default:
                    $this->checkCondition($state->getNumberOfTransitions() <= 1 || $state instanceof RuleStopState);
            }
        }
    }

    private function checkCondition(?bool $condition, string $message = 'IllegalState') : void
    {
        if ($condition === null) {
            throw new \InvalidArgumentException($message);
        }
    }

    private function readInt() : int
    {
        return $this->data[$this->pos++];
    }

    private function readInt32() : int
    {
        $low = $this->readInt();
        $high = $this->readInt();

        return $low | ($high << 16);
    }

    /**
     * @param array<IntervalSet> $sets
     */
    private function edgeFactory(
        ATN $atn,
        int $type,
        int $src,
        int $trg,
        int $arg1,
        int $arg2,
        int $arg3,
        array $sets
    ) : Transition {
        $target = $atn->states[$trg];

        switch ($type) {
            case Transition::EPSILON:
                return new EpsilonTransition($target);

            case Transition::RANGE:
                return $arg3 !== 0 ?
                    new RangeTransition($target, Token::EOF, $arg2) :
                    new RangeTransition($target, $arg1, $arg2);

            case Transition::RULE:
                $ruleStart = $atn->states[$arg1];

                if (!$ruleStart instanceof RuleStartState) {
                    throw new \RuntimeException('Unexpected transition type.');
                }

                return new RuleTransition($ruleStart, $arg2, $arg3, $target);

            case Transition::PREDICATE:
                return new PredicateTransition($target, $arg1, $arg2, $arg3 !== 0);

            case Transition::PRECEDENCE:
                return new PrecedencePredicateTransition($target, $arg1);

            case Transition::ATOM:
                return $arg3 !== 0 ? new AtomTransition($target, Token::EOF) : new AtomTransition($target, $arg1);

            case Transition::ACTION:
                return new ActionTransition($target, $arg1, $arg2, $arg3 !== 0);

            case Transition::SET:
                return new SetTransition($target, $sets[$arg1]);

            case Transition::NOT_SET:
                return new NotSetTransition($target, $sets[$arg1]);

            case Transition::WILDCARD:
                return new WildcardTransition($target);

            default:
                throw new \InvalidArgumentException(\sprintf(
                    'The specified transition type: %d is not valid.',
                    $type
                ));
        }
    }

    private function stateFactory(int $type, int $ruleIndex) : ?ATNState
    {
        switch ($type) {
            case ATNState::INVALID_TYPE:
                return null;

            case ATNState::BASIC:
                $s = new BasicState();

                break;

            case ATNState::RULE_START:
                $s = new RuleStartState();

                break;

            case ATNState::BLOCK_START:
                $s = new BasicBlockStartState();

                break;

            case ATNState::PLUS_BLOCK_START:
                $s = new PlusBlockStartState();

                break;

            case ATNState::STAR_BLOCK_START:
                $s = new StarBlockStartState();

                break;

            case ATNState::TOKEN_START:
                $s = new TokensStartState();

                break;

            case ATNState::RULE_STOP:
                $s = new RuleStopState();

                break;

            case ATNState::BLOCK_END:
                $s = new BlockEndState();

                break;

            case ATNState::STAR_LOOP_BACK:
                $s = new StarLoopbackState();

                break;

            case ATNState::STAR_LOOP_ENTRY:
                $s = new StarLoopEntryState();

                break;

            case ATNState::PLUS_LOOP_BACK:
                $s = new PlusLoopbackState();

                break;

            case ATNState::LOOP_END:
                $s = new LoopEndState();

                break;

            default:
                throw new \InvalidArgumentException(\sprintf(
                    'The specified state type %d is not valid.',
                    $type
                ));
        }

        $s->ruleIndex = $ruleIndex;

        return $s;
    }

    private function lexerActionFactory(int $type, int $data1, int $data2) : LexerAction
    {
        switch ($type) {
            case LexerActionType::CHANNEL:
                return new LexerChannelAction($data1);

            case LexerActionType::CUSTOM:
                return new LexerCustomAction($data1, $data2);

            case LexerActionType::MODE:
                return new LexerModeAction($data1);

            case LexerActionType::MORE:
                return LexerMoreAction::instance();

            case LexerActionType::POP_MODE:
                return LexerPopModeAction::instance();

            case LexerActionType::PUSH_MODE:
                return new LexerPushModeAction($data1);

            case LexerActionType::SKIP:
                return LexerSkipAction::instance();

            case LexerActionType::TYPE:
                return new LexerTypeAction($data1);

            default:
                throw new \InvalidArgumentException(\sprintf(
                    'The specified lexer action type %d is not valid.',
                    $type
                ));
        }
    }
}<|MERGE_RESOLUTION|>--- conflicted
+++ resolved
@@ -56,17 +56,12 @@
 
     /** @var int */
     private $pos = 0;
-
-<<<<<<< HEAD
-    /** @var string */
-    private $uuid = '';
-=======
+  
     /** @var array<int, callable|null>|null */
     private $stateFactories;
 
     /** @var array<int, callable|null>|null */
     private $actionFactories;
->>>>>>> d3283591
 
     public function __construct(?ATNDeserializationOptions $options = null)
     {
