--- conflicted
+++ resolved
@@ -51,11 +51,7 @@
      * - suffix is an optional string. When `suffix` is omitted, the `-`
      * (hyphen-minus) appearing before it is also omitted.
      */
-<<<<<<< HEAD
-    public const VERSION = '4.13.1';
-=======
     public const VERSION = '4.13.2';
->>>>>>> f487f766
 
     /**
      * Gets the currently executing version of the ANTLR 4 runtime library.
